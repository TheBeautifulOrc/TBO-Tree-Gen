# Copyright (C) 2020  Luai "TheBeautifulOrc" Malek

import bpy
import bmesh
import numpy as np
import math 

from .TreeNodes import Tree_Node, Tree_Node_Container
from mathutils import Vector
from dataclasses import dataclass

la = np.linalg
mask = np.ma

def transform_points(transf_matr, points):
    """
    Transforms points according to the given 4x4 transformation matrix.
    
    Keyword arguments:
        transf_matr : mathutils.Matrix [4x4]
            Transformation matrix
        points : list(mathutils.Vector)
            Points that shall be transformed
        
    Return value:
        List of transformed points. 
    """
    l  = len(points)
    np_points = np.array([element for tupl in points for element in tupl], dtype=np.float64)
    np_points.resize(l,3)
    np_tfm = np.array([element for tupl in transf_matr for element in tupl], dtype=np.float64)
    np_tfm.resize(4,4)
    np_retval = np.transpose((np_tfm @ np.pad(np_points.T, ((0,1), (0,0)), 'constant', constant_values=(1)))[0:3,:])
    retval = []
    for i in range(np_retval.shape[0]):
        retval.append(np_retval[i,:])
    return retval

def get_points_in_object(context, tree_data, temp_name="temp_part_sys"):
    """
    Returns points within mesh.
    
    Generates points in/on an object using a Blender particle system.
    
    Keyword arguments:
        context : bpy.context 
            Context variable of the current Blender session
        tree_data : TreeProperties 
            List of all properties of the tree that is being worked on
        temp_part_sys : string
            Name for the temporary particle system that is being used
            
    Return value: 
        List of (Blender) mathutils.Vector
    """
    obj = tree_data.shape_object
    seed = tree_data.seed
    n_points = tree_data.n_p_attr
    emission = tree_data.emit_p_attr
    distribution = tree_data.dist_p_attr
    even_distribution = tree_data.even_dist_p_attr
    use_modifier_stack = tree_data.use_shape_modifiers
    obj.modifiers.new(name=temp_name, type='PARTICLE_SYSTEM')
    ps = obj.particle_systems[-1]
    ps.seed = seed
    ps.settings.type = 'EMITTER'
    ps.settings.emit_from = emission
    ps.settings.count = n_points
    ps.settings.use_modifier_stack = use_modifier_stack
    ps.settings.distribution = distribution
    ps.settings.use_even_distribution = even_distribution
    ps = obj.evaluated_get(context.evaluated_depsgraph_get()).particle_systems[-1]
    np_arr = np.array([element for particle in ps.particles for element in particle.location], dtype=np.float64)
    ps = obj.modifiers.get(temp_name)
    obj.modifiers.remove(ps)
    np_arr.resize(n_points,3)
    arr = np_arr.tolist()
    arr = [Vector(e) for e in arr]
    return arr

def get_first_last_inds(arr):
    """
    Return indices of the first and the last non-nan entry from a numpy array.
    
    Keyword arguments:
        arr : numpy.array
            The array in question
    """
    non_nan_indices = np.transpose(np.where(~np.isnan(arr)))
    splitter = np.flatnonzero(np.diff(non_nan_indices[:,0])) + 1
    separated_indices = np.array_split(non_nan_indices, splitter)
    first_indices_incomplete = np.array([b[0] for b in separated_indices])
    last_indices_incomplete = np.array([b[-1] for b in separated_indices])
    first_indices = np.full((arr.shape[0], 2), [-1,0], dtype=np.int)
    last_indices = np.full_like(first_indices, [-1,0])
    for elem_f, elem_l in zip(first_indices_incomplete, last_indices_incomplete):
        first_indices[elem_f[0]] = elem_f
        last_indices[elem_l[0]] = elem_l
    return first_indices, last_indices

def quick_hull(points):
    """
    Generates convex hulls.
    
    Generates convex hulls around all given sets of points. 
    
    Keyword arguments: 
        points : numpy.array 
            Numpy array with structe [set, point, members/index (4D)]
    """ 
    def dist_to_line(line_points, test_points):
        """
        Calculates the distance between lines and a sets of points.
        
        Calculates the minimum distance between lines and sets of points. 
        The lines are defined by two points each that are part of the respective line.
        
        Keyword arguments:
            line_points : np.array [set, point, member/index(4D)]
                Points that define the line
            test_points : np.array [set, point, member/index(4D)]
                Points whose distance to the line shall be calculated

        Return value:
            Numpy array containing the distance of each point to it's respective line.
        """
        line_points = line_points[:,:,:-1]
        test_points = test_points[:,:,:-1]
        n = line_points[:,1] - line_points[:,0]
        n /= la.norm(n, 2, -1, keepdims=True)
        diff = test_points - np.repeat(line_points[:,0], test_points.shape[1], axis=0).reshape(test_points.shape)
        term_1 = np.einsum('spm,sm->sp',diff,n)
        dist = np.abs(diff - np.einsum('sp,sm->spm',term_1,n))
        dist = la.norm(dist, 2, -1, keepdims=True)
        return dist      
    def dist_to_plane(plane_points, test_points, ref_points):
        """
        Calculates the distance between planes and a sets of points.
        
        Calculates the minimum distance between planes and sets of points. 
        The planes are defined by three points each that are part of the respective plane.
        
        Keyword arguments:
            plane_points : np.array [set, plane, point, member/index(4D)]
                Points that define the plane
            test_points : np.array [set, point, member/index(4D)]
                Points whose distance to the line shall be calculated
            ref_points : np.array [set, point, member(3D)]
                Reference points defining which direction is to be considered negative
        Return value:
            Numpy array containing the distance of each point to it's respective plane.
        """
        # Remove indices from points
        plane_points = plane_points[:,:,:,:-1]
        test_points = test_points[:,:,:-1]
        # Dimensions of this calculation
        n_sets = plane_points.shape[0]
        n_planes = plane_points.shape[1]
        n_test_points = test_points.shape[1]
        # Parametric vectors of each plane
        plane_vecs = plane_points[:,:,1:] - np.repeat(plane_points[:,:,0], 2, axis=-2).reshape(n_sets,-1,2,3)
        plane_normals = np.cross(plane_vecs[:,:,0], plane_vecs[:,:,1])
        plane_normals /= la.norm(plane_normals, 2, -1, keepdims=True)
        # Signs with which the final distances will be multiplied 
        signs = np.sign(np.einsum('stm,stm->st', 
                                  (np.repeat(ref_points, n_planes, axis=-2).reshape(n_sets, n_planes, 3) - plane_points[:,:,0]), 
                                  plane_normals))
        diff = np.repeat(test_points, n_planes, axis=0).reshape(n_sets, n_planes, n_test_points, 3) \
            - np.repeat(plane_points[:,:,0], n_test_points, axis=-2).reshape(n_sets, n_planes, n_test_points, 3)
        dists = np.einsum('stpm,spm->stp', diff, plane_normals)
        dists *= np.repeat(signs, n_test_points, axis=-1).reshape(dists.shape)
        return dists
    # Sort points by x,y,z coordinates 
    ind = np.lexsort((points[:,:,2],points[:,:,1],points[:,:,0]))
    for r, row in enumerate(ind):
        points[r] = points[r,row]
<<<<<<< HEAD
    # Track which points are allready part of the conves hulls
=======
    Track which points are allready part of the conves hulls
>>>>>>> b6676e3d748c17b46a51035d69d82ade1fd2b55c
    part_of_hull = np.full((points.shape[:-1]), False, dtype=bool)
    part_of_hull[np.isnan(points[:,:,0])] = True    # np.nan does not need to become part of the hull
    # Geometric middle of each pointset
    middlepoints = np.nanmean(points[:,:,:-1], axis=-2, keepdims=False)
    # Take extremepoints of each set as first points of convex hull
    first, last = get_first_last_inds(points[:,:,0])
    # Mark as part of hull
    part_of_hull[first[:,0], first[:,1]] = True
    part_of_hull[last[:,0], last[:,1]] = True
    # Find point most distant to the line between the extremepoints 
    first_points = points[first[:,0],first[:,1]]
    last_points = points[last[:,0],last[:,1]]
    line_points = np.concatenate((first_points, last_points), axis=-1).reshape(-1,2,4)
    dists = dist_to_line(line_points, points)
    dist_sort = np.argsort(-dists, axis=-2)
    # Use as next point of convex hull
    new_p_inds = dist_sort[:,0]
    new_p_inds = np.concatenate(
        (np.arange(new_p_inds.shape[0], dtype=np.int64).reshape(-1,1), 
         new_p_inds), axis=-1)
    part_of_hull[new_p_inds[:,0], new_p_inds[:,1]] = True
    new_points = points[new_p_inds[:,0], new_p_inds[:,1]]
    # Create first triangles
    triangles = np.concatenate((first_points, last_points, new_points), axis=-1).reshape(-1,1,3,4)
    # Reiterate until all points are part of the convex hull
    while(~np.all(part_of_hull)):
        dists = dist_to_plane(triangles, points, middlepoints)
        sorted_inds = np.argsort(-dists)
        for s, pointset in enumerate(sorted_inds):
            for t, triangle in enumerate(pointset):
                pass
        break
    # Convert triangles into edges 
    
    # Delete all edges that contain np.nan or two verts of the same square
    
    # Return all edges in index-form<|MERGE_RESOLUTION|>--- conflicted
+++ resolved
@@ -174,11 +174,7 @@
     ind = np.lexsort((points[:,:,2],points[:,:,1],points[:,:,0]))
     for r, row in enumerate(ind):
         points[r] = points[r,row]
-<<<<<<< HEAD
-    # Track which points are allready part of the conves hulls
-=======
-    Track which points are allready part of the conves hulls
->>>>>>> b6676e3d748c17b46a51035d69d82ade1fd2b55c
+    # Track which points are allready part of the conves hulls 
     part_of_hull = np.full((points.shape[:-1]), False, dtype=bool)
     part_of_hull[np.isnan(points[:,:,0])] = True    # np.nan does not need to become part of the hull
     # Geometric middle of each pointset
