# Copyright (C) 2020  Luai "TheBeautifulOrc" Malek

import bpy
import bmesh
import numpy as np
import mathutils
import math
import os 
import time
import multiprocessing as mp
import concurrent.futures as cf

from bpy.types import Operator
from mathutils import Vector
from .TreeNodes import Tree_Node, Tree_Node_Container

<<<<<<< HEAD
=======
# Adds and applies a skin modifier to the skeletal mesh
def skin_skeleton(context, obj, tree_nodes, tree_data, temp_name="temp_skin_mod"):
    # Initialize skin modifier
    sk_mod = obj.modifiers.new(name=temp_name, type='SKIN')     # Create the modifier
    sk_mod.use_x_symmetry = False   #
    sk_mod.use_y_symmetry = False   # Disable symmetry options
    sk_mod.use_z_symmetry = False   #
    sk_mod.branch_smoothing = tree_data.sk_smoothing    # Set the branch smoothing to the desired value
    # Adjust MeshSkinVertices
    obj.data.skin_vertices[0].data[0].use_root = True
    for i, v in enumerate(obj.data.skin_vertices[0].data):
        weight_factor = tree_nodes[i].weight_factor
        rad = tree_data.sk_base_radius * weight_factor
        if rad < tree_data.sk_min_radius:
            rad = tree_data.sk_min_radius
        v.radius = (rad, rad) 
    context.view_layer.objects.active = obj
    bpy.ops.object.modifier_apply(modifier=temp_name)

>>>>>>> acb1044b
class CreateTree(Operator):
    """Operator that creates a pseudo-random realistic tree"""
    bl_idname = "tbo.create_tree"
    bl_label = "Create Tree"
    bl_description = "Operator that creates a pseudo-random realistic tree"
    bl_options = {'REGISTER', 'UNDO'}

    # Transfomrs a list of points according to the given 
    # 4x4 transformation matrix using numpy.
    # Returns the transformed vertices as a list. 
    def transform_points(self, transf_matr, points):
        l  = len(points)
        np_points = np.array([element for tupl in points for element in tupl], dtype=np.float64)
        np_points.resize(l,3)
        np_tfm = np.array([element for tupl in transf_matr for element in tupl], dtype=np.float64)
        np_tfm.resize(4,4)
        np_retval = np.transpose((np_tfm @ np.pad(np_points.T, ((0,1), (0,0)), 'constant', constant_values=(1)))[0:3,:])
        retval = []
        for i in range(np_retval.shape[0]):
            retval.append(np_retval[i,:])
        return retval

    # Generates points in/on an object using a particle system.
    # Returns the points as a list 
    def get_points_in_object(self, context, tree_data, temp_name="temp_part_sys"):
        obj = tree_data.shape_object
        seed = tree_data.seed
        n_points = tree_data.n_p_attr
        emission = tree_data.emit_p_attr
        distribution = tree_data.dist_p_attr
        even_distribution = tree_data.even_dist_p_attr
        use_modifier_stack = tree_data.use_shape_modifiers
        obj.modifiers.new(name=temp_name, type='PARTICLE_SYSTEM')
        ps = obj.particle_systems[-1]
        ps.seed = seed
        ps.settings.type = 'EMITTER'
        ps.settings.emit_from = emission
        ps.settings.count = n_points
        ps.settings.use_modifier_stack = use_modifier_stack
        ps.settings.distribution = distribution
        ps.settings.use_even_distribution = even_distribution
        ps = obj.evaluated_get(context.evaluated_depsgraph_get()).particle_systems[-1]
        np_arr = np.array([element for particle in ps.particles for element in particle.location], dtype=np.float64)
        ps = obj.modifiers.get(temp_name)
        obj.modifiers.remove(ps)
        np_arr.resize(n_points,3)
        arr = []
        for i in range(np_arr.shape[0]):
            arr.append(Vector((np_arr[i,:])))
        return arr

<<<<<<< HEAD
    # Adds and applies a skin modifier to the skeletal mesh
    def skin_skeleton(self, context, obj, tree_nodes, tree_data, temp_name="temp_skin_mod"):
        # Initialize skin modifier
        sk_mod = obj.modifiers.new(name=temp_name, type='SKIN')     # Create the modifier
        sk_mod.use_x_symmetry = False   #
        sk_mod.use_y_symmetry = False   # Disable symmetry options
        sk_mod.use_z_symmetry = False   #
        sk_mod.branch_smoothing = tree_data.sk_smoothing    # Set the branch smoothing to the desired value
        # Adjust MeshSkinVertices
        obj.data.skin_vertices[0].data[0].use_root = True
        for i, v in enumerate(obj.data.skin_vertices[0].data):
            weight_factor = tree_nodes[i].weight_factor
            rad = tree_data.sk_base_radius * weight_factor
            if rad < tree_data.sk_min_radius:
                rad = tree_data.sk_min_radius
            v.radius = (rad, rad) 
        context.view_layer.objects.active = obj
        bpy.ops.object.modifier_apply(modifier=temp_name)

=======
>>>>>>> acb1044b
    @classmethod
    def poll(cls, context):
        sel = context.selected_objects
        tree_data = context.scene.tbo_treegen_data
        return ((sel) != []
            and all(obj.type == 'MESH' for obj in sel) 
            and (context.mode == 'OBJECT') 
            and (tree_data.shape_object is not None)
            and (tree_data.shape_object not in sel)
            and (tree_data.sc_d_i > tree_data.sc_d_k or tree_data.sc_d_i == 0)
        )

    def invole(self, context, event):
        return self.execute(context)

    def execute(self, context):
        # Debug information
        os.system("clear")
        f = open("/tmp/log.txt", 'w')
        f.write("Debug Info:\n")
        t_start = time.perf_counter()
        # general-purpose variables
        sel = context.selected_objects  # All objects that shall become a tree
        act = context.active_object
        tree_data = context.scene.tbo_treegen_data

        ### Generate attraction points
        p_attr = self.get_points_in_object(context, tree_data)

        ### Space colonialization
        # Array that contains a TreeNode object 
        # for each new vertex that will be created later on. It aditionally 
        # stores information like the branching depth, and the parenthood 
        # relationships between nodes.
        all_tree_nodes = Tree_Node_Container()
        # Setup kd-tree of attraction points
        kdt_p_attr = mathutils.kdtree.KDTree(tree_data.n_p_attr)
        for p in range(tree_data.n_p_attr):
            kdt_p_attr.insert(p_attr[p], p)
        kdt_p_attr.balance()
        # Grow stems
        # This is different from the regular iterations since the root nodes 
        # of the tree objects may be far away from the attraction points.
        # In that case extra steps must be taken to grow towards the 
        # attraction points before the regular algorithm can be performed. 
        for tree_obj in sel:
            # Create a new list with one root node
            tree_nodes = Tree_Node_Container()
            tree_nodes.append(Tree_Node(tree_obj.location, tree_obj))
            dist = kdt_p_attr.find(tree_obj.location)[2]
            while (dist > tree_data.sc_d_i * tree_data.sc_D and tree_data.sc_d_i != 0):
                d_i = dist + tree_data.sc_d_i * tree_data.sc_D   # Idjust the attr. point influence so the stem can grow
                tree_nodes.iterate_growth(p_attr, tree_data, d_i)
                dist = kdt_p_attr.find(tree_nodes[-1].location)[2]
            for n in tree_nodes:
                n.child_indices = [(ind + len(all_tree_nodes)) for ind in n.child_indices]
            all_tree_nodes.extend(tree_nodes)
        # Grow the tree crowns
        its = 0
        something_new = True
        while(something_new):
            if((tree_data.sc_n_iter > 0 and its == tree_data.sc_n_iter) or (len(p_attr) == 0)):
                something_new = False
            else:
                something_new = all_tree_nodes.iterate_growth(p_attr, tree_data)
                its += 1
        
        ### Separate trees
        sorted_trees = {}
        for obj in sel:     # For each tree
            # Create a separate node list
            sorted_trees[obj] = all_tree_nodes.separate_nodes(obj)
        
        ### Calculate depths
        for key in sorted_trees:
            sorted_trees[key].calculate_depths()
        
        ### Calculate weights
        for key in sorted_trees:
            sorted_trees[key].calculate_weights()

        ### Geometry reduction
        if tree_data.pr_enable_reduction:
            for key in sorted_trees:
                sorted_trees[key].reduce_tree_nodes(tree_data)

        ### Generate meshes
        for obj in sel:     # For each tree
            obj_tn = sorted_trees[obj]
            # Calculate vertices in local space 
            verts = [tn.location for tn in obj_tn]
            tf = obj.matrix_world.inverted()
            verts = self.transform_points(tf, verts)
            # Create bmesh
            bm = bmesh.new()
            # Insert vertices
            for v in verts:
                bm.verts.new(v)
            bm.verts.index_update()
            bm.verts.ensure_lookup_table()
            # Create edges
            for p, n in enumerate(obj_tn):
                for c in n.child_indices:
                    bm.edges.new((bm.verts[p], bm.verts[c]))
            bm.edges.index_update()
            bm.edges.ensure_lookup_table()
            bm.to_mesh(obj.data)
            bm.free()
            if tree_data.pr_enable_skinning:   # If not in preview-mode
                 # Turn the skeletal mesh into one with volume
                self.skin_skeleton(context, obj, obj_tn, tree_data)

        # Reset active object
        context.view_layer.objects.active = act
        
        f.close()
        t_finish = time.perf_counter()
        print(f"Finished in {t_finish-t_start} second(s)...")
        return {'FINISHED'}<|MERGE_RESOLUTION|>--- conflicted
+++ resolved
@@ -14,8 +14,6 @@
 from mathutils import Vector
 from .TreeNodes import Tree_Node, Tree_Node_Container
 
-<<<<<<< HEAD
-=======
 # Adds and applies a skin modifier to the skeletal mesh
 def skin_skeleton(context, obj, tree_nodes, tree_data, temp_name="temp_skin_mod"):
     # Initialize skin modifier
@@ -35,7 +33,6 @@
     context.view_layer.objects.active = obj
     bpy.ops.object.modifier_apply(modifier=temp_name)
 
->>>>>>> acb1044b
 class CreateTree(Operator):
     """Operator that creates a pseudo-random realistic tree"""
     bl_idname = "tbo.create_tree"
@@ -87,28 +84,6 @@
             arr.append(Vector((np_arr[i,:])))
         return arr
 
-<<<<<<< HEAD
-    # Adds and applies a skin modifier to the skeletal mesh
-    def skin_skeleton(self, context, obj, tree_nodes, tree_data, temp_name="temp_skin_mod"):
-        # Initialize skin modifier
-        sk_mod = obj.modifiers.new(name=temp_name, type='SKIN')     # Create the modifier
-        sk_mod.use_x_symmetry = False   #
-        sk_mod.use_y_symmetry = False   # Disable symmetry options
-        sk_mod.use_z_symmetry = False   #
-        sk_mod.branch_smoothing = tree_data.sk_smoothing    # Set the branch smoothing to the desired value
-        # Adjust MeshSkinVertices
-        obj.data.skin_vertices[0].data[0].use_root = True
-        for i, v in enumerate(obj.data.skin_vertices[0].data):
-            weight_factor = tree_nodes[i].weight_factor
-            rad = tree_data.sk_base_radius * weight_factor
-            if rad < tree_data.sk_min_radius:
-                rad = tree_data.sk_min_radius
-            v.radius = (rad, rad) 
-        context.view_layer.objects.active = obj
-        bpy.ops.object.modifier_apply(modifier=temp_name)
-
-=======
->>>>>>> acb1044b
     @classmethod
     def poll(cls, context):
         sel = context.selected_objects
